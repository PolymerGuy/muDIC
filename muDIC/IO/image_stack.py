import logging
import os
from copy import copy
from functools import partial

import numpy as np
from scipy import ndimage
import imageio as io

class ImageStack(object):
    def __init__(self, image_reader, filter=None):
        """
        Image stack

        ImageStacks are responsible for handling image imports, filtering and ordering.


        Various functionality is available, such as:

        * Adding a filter
        * Skipping images
        * Reversing the order of the images

         Parameters
         ----------
         image_reader : ImageReader or ImageGetter
             An object which handles the import of the images
         filter : Filter
             A function which filters the image

         Examples
         ----------
        >>> import muDIC as dic
        >>> import numpy as np
        >>> image_list = [np.ones((3,3))*i for i in range(10)]
        >>> image_stack = dic.image_stack_from_list(image_list)
        >>> image_stack.set_filter(dic.filtering.lowpass_gaussian,sigma=2)
        >>> image_stack.skip_images(range(9))
        >>> image_stack[0]
            array([[9., 9., 9.],
            [9., 9., 9.],
            [9., 9., 9.]])

         """

        self.logger = logging.getLogger()
        self.image_reader = image_reader
        self._all_img_ids_ = list(range(len(self.image_reader)))
        self._active_img_ids_ = copy(self._all_img_ids_)
        if filter is None:
            self._filter_ = lambda img: img
        else:
            self._filter_ = filter

    def set_filter(self, filter, **kwargs):
        """
        Set a filter

        The filter is applied to all frames.
        The filter has to be a function which takes an image as input and returns an image.

         Parameters
         ----------
         filter : func
             A function which takes an image as input and returns an image
         kwargs :
             The arguments that should be used for the filter.
         """
        self._filter_ = partial(filter, **kwargs)

    def __getitem__(self, index):
        return self._filter_(self.image_reader(self._active_img_ids_[index]))

    def revere_order(self):
        """
        Reverse the order of the images in the stack

        """
        self._active_img_ids_ = self._active_img_ids_[::-1]
        self.logger.info("Reversing the order of the image stack")

    def __len__(self):
        return len(self._active_img_ids_)

    def skip_images(self, skip_frames):
        """
        Skip the frames with the ids listed in skip_frames

         Parameters
         ----------
         skip_frames : list or tuple
             The list of frame ids to be skipped
         """

        if type(skip_frames) is not list and type(skip_frames) is not tuple:
            raise TypeError('Frames has to be given as a list or tuple with integers')

        elif not all((type(ind) == int) for ind in skip_frames):
            raise TypeError('Frame ids have to be integers')

        elif max(skip_frames) > len(self._all_img_ids_) or min(skip_frames) < 0:
            raise ValueError('Frame id outside bounds')

        self._active_img_ids_ = [frame for frame in self._active_img_ids_ if frame not in skip_frames]
        self.logger.info("Skipping frames. Length of image stack is now %i" % len(self._active_img_ids_))

    def use_every_n_image(self, n):

        self._active_img_ids_ = self._active_img_ids_[::n]
        self.logger.info("Using every %i frame. Length of image stack is now %i" % (n, len(self._active_img_ids_)))


class ImageReader(object):
    def __init__(self, image_paths):
        """
        Image reader which reads files from HD

        When the ImageReader is called, it returns an image corresponding to the index.

         Parameters
         ----------
         image_paths : list
             A list of paths to images.

         """
        self._image_paths_ = image_paths
        self.precision = np.float64

    def __len__(self):
        return len(self._image_paths_)

    def __call__(self, index, rotate=False):
        img = io.imread(self._image_paths_[index]).astype(self.precision)
        if np.ndim(img) >2:
            img = np.average(img,axis=2)
        if not rotate:
<<<<<<< HEAD
            return img
        else:
            return ndimage.rotate(img, rotate)
=======
            return ndimage.imread(self._image_paths_[index], flatten=True).astype(self.precision)[::-1,:]
        else:
            return ndimage.rotate(ndimage.imread(self._image_paths_[index], flatten=True).astype(self.precision)[::-1,:],
                                  rotate)
>>>>>>> 7ea6a200


class ImageListWrapper(object):
    def __init__(self, images):
        """
        Image getter which wraps a list of images

        When the ImageGetter is called, it returns an image corresponding to the index.

         Parameters
         ----------
         images : list
             A list of images as numpy.ndarray

         """
        self._images_ = images
        self.precision = np.float64

    def __len__(self):
        return len(self._images_)

    def __call__(self, index, rotate_ang=False):
        if not rotate_ang:
            return self._images_[index].astype(self.precision)
        else:
            return ndimage.rotate(self._images_[index].astype(self.precision), angle=rotate_ang)


def find_file_names(path, type=".png"):
    """
    Finds all files with the given extension in the folder path.

     Parameters
     ----------
     path : str
         The path to the folder containing the files of interest
     type : str
         The file postfix such as ".png", ".bmp" etc.

     Returns
     -------
    List of filenames

     """
    return sorted([os.path.join(path, file) for file in os.listdir(path) if file.endswith(type)])


def image_stack_from_folder(path_to_folder, file_type='.png'):
    """
    Make an ImageStack containing the images within a folder


     Parameters
     ----------
     path_to_folder : str
         The path to the folder containing the images of interest
     file_type : str
         The file postfix such as ".png", ".bmp" etc.

     Returns
     -------
     ImageStack object


     Examples
     --------
    >>> path_to_folder = r"/the/path/to/the/images/"
    >>> image_stack = image_stack_from_folder(path_to_folder,file_type=".bmp")
    ImageStack
     """
    logger = logging.getLogger()
    supported_filetypes = ['.png', '.bmp', '.tif']

    if type(path_to_folder) not in [str]:
        raise TypeError('Path has to be a string')

    if type(file_type) is not str or file_type not in supported_filetypes:
        # TODO: include more valid file types
        raise TypeError('Filetype has to be: %s' % " ".join(supported_filetypes))

    file_names_all = find_file_names(path_to_folder, file_type)

    logger.info("Found %i images in folder" % len(file_names_all))

    return ImageStack(ImageReader(file_names_all))


def image_stack_from_list(image_list):
    """
    Make an ImageStack containing the images in the list


     Parameters
     ----------
     image_list : list or tuple
         The list of images as numpy.ndarray

     Returns
     -------
     ImageStack object


     Examples
     --------
        >>> import muDIC as dic
        >>> import numpy as np
        >>> image_list = [np.random.rand(10,10) for i in range(10)]
        >>> image_stack = dic.image_stack_from_folder(image_list)
    ImageStack
     """
    logger = logging.getLogger()

    if type(image_list) not in [list, tuple]:
        raise TypeError('image_list has to be either a list or tuple')

    if type(image_list[0]) is not np.ndarray:
        raise TypeError("Images has to be numpy.ndarrays")

    logger.info("Found %i images in list" % len(image_list))

    return ImageStack(ImageListWrapper(image_list))<|MERGE_RESOLUTION|>--- conflicted
+++ resolved
@@ -134,16 +134,10 @@
         if np.ndim(img) >2:
             img = np.average(img,axis=2)
         if not rotate:
-<<<<<<< HEAD
-            return img
-        else:
-            return ndimage.rotate(img, rotate)
-=======
             return ndimage.imread(self._image_paths_[index], flatten=True).astype(self.precision)[::-1,:]
         else:
             return ndimage.rotate(ndimage.imread(self._image_paths_[index], flatten=True).astype(self.precision)[::-1,:],
                                   rotate)
->>>>>>> 7ea6a200
 
 
 class ImageListWrapper(object):
